--- conflicted
+++ resolved
@@ -42,15 +42,12 @@
 
 
 class APNSDeviceSerializer(ModelSerializer):
-<<<<<<< HEAD
-=======
 	device_id = UUIDField(
 		help_text="UDID / UIDevice.identifierForVendor() (e.g. 5ce0e9a5-5ffa-654b-cee0-1238041fb31a)",
 		style={'input_type': 'text'},
 		required=False
 	)
 
->>>>>>> 7fbaafde
 	class Meta(DeviceSerializerMixin.Meta):
 		model = APNSDevice
 
