--- conflicted
+++ resolved
@@ -33,11 +33,7 @@
 # Serializers
 class DeviceSerializerMixin(ModelSerializer):
 	class Meta:
-<<<<<<< HEAD
-		fields = ("name", "application_id", "registration_id", "device_id", "active", "date_created")
-=======
-		fields = ("id", "name", "registration_id", "device_id", "active", "date_created")
->>>>>>> 9d24fc6d
+		fields = ("id", "name", "application_id", "registration_id", "device_id", "active", "date_created")
 		read_only_fields = ("date_created", )
 
 		# See https://github.com/tomchristie/django-rest-framework/issues/1101
