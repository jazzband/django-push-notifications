--- conflicted
+++ resolved
@@ -34,28 +34,20 @@
 # Serializers
 class DeviceSerializerMixin(ModelSerializer):
 	class Meta:
-<<<<<<< HEAD
 		fields = ("id", "name", "application_id", "registration_id", "device_id", "active", "date_created")
-		read_only_fields = ("date_created", )
-=======
-		fields = ("id", "name", "registration_id", "device_id", "active", "date_created")
 		read_only_fields = ("date_created",)
->>>>>>> fcebfc1a
 
 		# See https://github.com/tomchristie/django-rest-framework/issues/1101
 		extra_kwargs = {"active": {"default": True}}
 
 
 class APNSDeviceSerializer(ModelSerializer):
-<<<<<<< HEAD
 	device_id = UUIDField(
 		help_text="UDID / UIDevice.identifierForVendor() (e.g. 5ce0e9a5-5ffa-654b-cee0-1238041fb31a)",
 		style={'input_type': 'text'},
 		required=False
 	)
 
-=======
->>>>>>> fcebfc1a
 	class Meta(DeviceSerializerMixin.Meta):
 		model = APNSDevice
 
