"""
Apple Push Notification Service
Documentation is available on the iOS Developer Library:
https://developer.apple.com/library/ios/documentation/NetworkingInternet/Conceptual/RemoteNotificationsPG/Chapters/ApplePushService.html
"""

import codecs
import json
import ssl
import struct
import socket
import time
from contextlib import closing
from binascii import unhexlify
from django.core.exceptions import ImproperlyConfigured
from . import NotificationError
from .settings import PUSH_NOTIFICATIONS_SETTINGS as SETTINGS
from .dynamic import get_apns_certificate, get_apns_host, get_apns_port, get_apns_feedback_host, get_apns_feedback_port


APNS_ERROR_MESSAGES = {
	1: "Processing error",
	2: "Missing device token",
	3: "Missing topic",
	4: "Missing payload",
	5: "Invalid token size",
	6: "Invalid topic size",
	7: "Invalid payload size",
	8: "Invalid token",
	10: "Shutdown",
	128: "Protocol error (APNS could not parse notification)",
	255: "Unknown APNS error",
}


class APNSError(NotificationError):
	pass


class APNSServerError(APNSError):
	def __init__(self, status, identifier):
		super(APNSServerError, self).__init__(status, identifier)
		self.status = status
		self.identifier = identifier


class APNSDataOverflow(APNSError):
	pass


def _check_certificate(ss):
<<<<<<< HEAD
	mode = 'start'
	for s in ss.split('\n'):
		if mode == 'start':
			if 'BEGIN RSA PRIVATE KEY' in s:
				mode = 'key'
		elif mode == 'key':
			if 'END RSA PRIVATE KEY' in s:
				mode = 'end'
				break
			elif s.startswith('Proc-Type') and 'ENCRYPTED' in s:
				raise Exception("The certificate private key should not be encrypted")
	if mode != 'end':
		raise Exception("The certificate doesn't contain a private key")


def _apns_create_socket(address_tuple, application_id):
	certfile = get_apns_certificate(application_id)
=======
	mode = "start"
	for s in ss.split("\n"):
		if mode == "start":
			if "BEGIN RSA PRIVATE KEY" in s:
				mode = "key"
		elif mode == "key":
			if "END RSA PRIVATE KEY" in s:
				mode = "end"
				break
			elif s.startswith("Proc-Type") and "ENCRYPTED" in s:
				raise Exception("The certificate private key should not be encrypted")
	if mode != "end":
		raise Exception("The certificate doesn't contain a private key")


def _apns_create_socket(address_tuple, certfile=None):
	certfile = certfile or SETTINGS.get("APNS_CERTIFICATE")
>>>>>>> fcebfc1a
	if not certfile:
		raise ImproperlyConfigured(
			'You need to set PUSH_NOTIFICATIONS_SETTINGS["APNS_CERTIFICATE"] to send messages through APNS.'
		)

	try:
		with open(certfile, "r") as f:
			content = f.read()
	except Exception as e:
		raise ImproperlyConfigured("The APNS certificate file at %r is not readable: %s" % (certfile, e))

	try:
		_check_certificate(content)
	except Exception as e:
		raise ImproperlyConfigured("The APNS certificate file at %r is unusable: %s" % (certfile, e))

	ca_certs = SETTINGS.get("APNS_CA_CERTIFICATES")

	sock = socket.socket()
	sock = ssl.wrap_socket(sock, ssl_version=ssl.PROTOCOL_TLSv1, certfile=certfile, ca_certs=ca_certs)
	sock.connect(address_tuple)

	return sock


<<<<<<< HEAD
def _apns_create_socket_to_push(application_id):
	return _apns_create_socket((get_apns_host(application_id), get_apns_port(application_id)), application_id)


def _apns_create_socket_to_feedback(application_id):
	return _apns_create_socket((get_apns_feedback_host(application_id), get_apns_feedback_port(application_id)), application_id)
=======
def _apns_create_socket_to_push(certfile=None):
	return _apns_create_socket((SETTINGS["APNS_HOST"], SETTINGS["APNS_PORT"]), certfile)


def _apns_create_socket_to_feedback(certfile=None):
	return _apns_create_socket((SETTINGS["APNS_FEEDBACK_HOST"], SETTINGS["APNS_FEEDBACK_PORT"]), certfile)
>>>>>>> fcebfc1a


def _apns_pack_frame(token_hex, payload, identifier, expiration, priority):
	token = unhexlify(token_hex)
	# |COMMAND|FRAME-LEN|{token}|{payload}|{id:4}|{expiration:4}|{priority:1}
	# 5 items, each 3 bytes prefix, then each item length
	frame_len = 3 * 5 + len(token) + len(payload) + 4 + 4 + 1
	frame_fmt = "!BIBH%ssBH%ssBHIBHIBHB" % (len(token), len(payload))
	frame = struct.pack(
		frame_fmt,
		2, frame_len,
		1, len(token), token,
		2, len(payload), payload,
		3, 4, identifier,
		4, 4, expiration,
		5, 1, priority
	)

	return frame


def _apns_check_errors(sock):
	timeout = SETTINGS["APNS_ERROR_TIMEOUT"]
	if timeout is None:
		return  # assume everything went fine!
	saved_timeout = sock.gettimeout()
	try:
		sock.settimeout(timeout)
		data = sock.recv(6)
		if data:
			command, status, identifier = struct.unpack("!BBI", data)
			# apple protocol says command is always 8. See http://goo.gl/ENUjXg
			assert command == 8, "Command must be 8!"
			if status != 0:
				raise APNSServerError(status, identifier)
	except socket.timeout:  # py3, see http://bugs.python.org/issue10272
		pass
	except ssl.SSLError as e:  # py2
		if "timed out" not in e.message:
			raise
	finally:
		sock.settimeout(saved_timeout)


<<<<<<< HEAD
def _apns_send(token, alert, application_id, badge=None, sound=None, category=None, content_available=False,
=======
def _apns_send(
	token, alert, badge=None, sound=None, category=None, content_available=False,
>>>>>>> fcebfc1a
	action_loc_key=None, loc_key=None, loc_args=[], extra={}, identifier=0,
	expiration=None, priority=10, socket=None, certfile=None
):
	data = {}
	aps_data = {}

	if action_loc_key or loc_key or loc_args:
		alert = {"body": alert} if alert else {}
		if action_loc_key:
			alert["action-loc-key"] = action_loc_key
		if loc_key:
			alert["loc-key"] = loc_key
		if loc_args:
			alert["loc-args"] = loc_args

	if alert is not None:
		aps_data["alert"] = alert

	if badge is not None:
		if callable(badge):
			badge = badge(token)
		aps_data["badge"] = badge

	if sound is not None:
		aps_data["sound"] = sound

	if category is not None:
		aps_data["category"] = category

	if content_available:
		aps_data["content-available"] = 1

	data["aps"] = aps_data
	data.update(extra)

	# convert to json, avoiding unnecessary whitespace with separators (keys sorted for tests)
	json_data = json.dumps(data, separators=(",", ":"), sort_keys=True).encode("utf-8")

	max_size = SETTINGS["APNS_MAX_NOTIFICATION_SIZE"]
	if len(json_data) > max_size:
		raise APNSDataOverflow("Notification body cannot exceed %i bytes" % (max_size))

	# if expiration isn't specified use 1 month from now
	expiration_time = expiration if expiration is not None else int(time.time()) + 2592000

	frame = _apns_pack_frame(token, json_data, identifier, expiration_time, priority)

	if socket:
		socket.write(frame)
	else:
<<<<<<< HEAD
		with closing(_apns_create_socket_to_push(application_id)) as socket:
=======
		with closing(_apns_create_socket_to_push(certfile)) as socket:
>>>>>>> fcebfc1a
			socket.write(frame)
			_apns_check_errors(socket)

	return token


def _apns_read_and_unpack(socket, data_format):
	length = struct.calcsize(data_format)
	data = socket.recv(length)
	if data:
		return struct.unpack_from(data_format, data, 0)
	else:
		return None


def _apns_receive_feedback(socket):
	expired_token_list = []

	# read a timestamp (4 bytes) and device token length (2 bytes)
	header_format = "!LH"
	has_data = True
	while has_data:
		try:
			# read the header tuple
			header_data = _apns_read_and_unpack(socket, header_format)
			if header_data is not None:
				timestamp, token_length = header_data
				# Unpack format for a single value of length bytes
				token_format = "%ss" % token_length
				device_token = _apns_read_and_unpack(socket, token_format)
				if device_token is not None:
					# _apns_read_and_unpack returns a tuple, but
					# it's just one item, so get the first.
					expired_token_list.append((timestamp, device_token[0]))
			else:
				has_data = False
		except socket.timeout:  # py3, see http://bugs.python.org/issue10272
			pass
		except ssl.SSLError as e:  # py2
			if "timed out" not in e.message:
				raise

	return expired_token_list


def apns_send_message(registration_id, alert, application_id, **kwargs):
	"""
	Sends an APNS notification to a single registration_id.
	This will send the notification as form data.
	If sending multiple notifications, it is more efficient to use
	apns_send_bulk_message()

	Note that if set alert should always be a string. If it is not set,
	it won't be included in the notification. You will need to pass None
	to this for silent notifications.
	"""

<<<<<<< HEAD
	_apns_send(registration_id, alert, application_id, **kwargs)
=======
	return _apns_send(registration_id, alert, **kwargs)
>>>>>>> fcebfc1a


def apns_send_bulk_message(registration_ids, alert, application_id, **kwargs):
	"""
	Sends an APNS notification to one or more registration_ids.
	The registration_ids argument needs to be a list.

	Note that if set alert should always be a string. If it is not set,
	it won't be included in the notification. You will need to pass None
	to this for silent notifications.
	"""
<<<<<<< HEAD
	with closing(_apns_create_socket_to_push(application_id)) as socket:
		for identifier, registration_id in enumerate(registration_ids):
			_apns_send(registration_id, alert, application_id, identifier=identifier, socket=socket, **kwargs)
=======
	certfile = kwargs.get("certfile", None)
	with closing(_apns_create_socket_to_push(certfile)) as socket:
		for identifier, registration_id in enumerate(registration_ids):
			res = _apns_send(registration_id, alert, identifier=identifier, socket=socket, **kwargs)
>>>>>>> fcebfc1a
		_apns_check_errors(socket)
		return res


<<<<<<< HEAD
def apns_fetch_inactive_ids(application_id):
=======
def apns_fetch_inactive_ids(certfile=None):
>>>>>>> fcebfc1a
	"""
	Queries the APNS server for id's that are no longer active since
	the last fetch
	"""
<<<<<<< HEAD
	with closing(_apns_create_socket_to_feedback(application_id)) as socket:
=======
	with closing(_apns_create_socket_to_feedback(certfile)) as socket:
>>>>>>> fcebfc1a
		inactive_ids = []
		# Maybe we should have a flag to return the timestamp?
		# It doesn't seem that useful right now, though.
		for ts, registration_id in _apns_receive_feedback(socket):
			inactive_ids.append(codecs.encode(registration_id, "hex_codec"))
		return inactive_ids<|MERGE_RESOLUTION|>--- conflicted
+++ resolved
@@ -49,7 +49,6 @@
 
 
 def _check_certificate(ss):
-<<<<<<< HEAD
 	mode = 'start'
 	for s in ss.split('\n'):
 		if mode == 'start':
@@ -67,25 +66,6 @@
 
 def _apns_create_socket(address_tuple, application_id):
 	certfile = get_apns_certificate(application_id)
-=======
-	mode = "start"
-	for s in ss.split("\n"):
-		if mode == "start":
-			if "BEGIN RSA PRIVATE KEY" in s:
-				mode = "key"
-		elif mode == "key":
-			if "END RSA PRIVATE KEY" in s:
-				mode = "end"
-				break
-			elif s.startswith("Proc-Type") and "ENCRYPTED" in s:
-				raise Exception("The certificate private key should not be encrypted")
-	if mode != "end":
-		raise Exception("The certificate doesn't contain a private key")
-
-
-def _apns_create_socket(address_tuple, certfile=None):
-	certfile = certfile or SETTINGS.get("APNS_CERTIFICATE")
->>>>>>> fcebfc1a
 	if not certfile:
 		raise ImproperlyConfigured(
 			'You need to set PUSH_NOTIFICATIONS_SETTINGS["APNS_CERTIFICATE"] to send messages through APNS.'
@@ -111,21 +91,12 @@
 	return sock
 
 
-<<<<<<< HEAD
 def _apns_create_socket_to_push(application_id):
 	return _apns_create_socket((get_apns_host(application_id), get_apns_port(application_id)), application_id)
 
 
 def _apns_create_socket_to_feedback(application_id):
 	return _apns_create_socket((get_apns_feedback_host(application_id), get_apns_feedback_port(application_id)), application_id)
-=======
-def _apns_create_socket_to_push(certfile=None):
-	return _apns_create_socket((SETTINGS["APNS_HOST"], SETTINGS["APNS_PORT"]), certfile)
-
-
-def _apns_create_socket_to_feedback(certfile=None):
-	return _apns_create_socket((SETTINGS["APNS_FEEDBACK_HOST"], SETTINGS["APNS_FEEDBACK_PORT"]), certfile)
->>>>>>> fcebfc1a
 
 
 def _apns_pack_frame(token_hex, payload, identifier, expiration, priority):
@@ -170,12 +141,8 @@
 		sock.settimeout(saved_timeout)
 
 
-<<<<<<< HEAD
-def _apns_send(token, alert, application_id, badge=None, sound=None, category=None, content_available=False,
-=======
 def _apns_send(
-	token, alert, badge=None, sound=None, category=None, content_available=False,
->>>>>>> fcebfc1a
+	token, alert, application_id, badge=None, sound=None, category=None, content_available=False,
 	action_loc_key=None, loc_key=None, loc_args=[], extra={}, identifier=0,
 	expiration=None, priority=10, socket=None, certfile=None
 ):
@@ -226,11 +193,7 @@
 	if socket:
 		socket.write(frame)
 	else:
-<<<<<<< HEAD
 		with closing(_apns_create_socket_to_push(application_id)) as socket:
-=======
-		with closing(_apns_create_socket_to_push(certfile)) as socket:
->>>>>>> fcebfc1a
 			socket.write(frame)
 			_apns_check_errors(socket)
 
@@ -288,11 +251,7 @@
 	to this for silent notifications.
 	"""
 
-<<<<<<< HEAD
-	_apns_send(registration_id, alert, application_id, **kwargs)
-=======
-	return _apns_send(registration_id, alert, **kwargs)
->>>>>>> fcebfc1a
+	return _apns_send(registration_id, alert, application_id, **kwargs)
 
 
 def apns_send_bulk_message(registration_ids, alert, application_id, **kwargs):
@@ -304,34 +263,21 @@
 	it won't be included in the notification. You will need to pass None
 	to this for silent notifications.
 	"""
-<<<<<<< HEAD
 	with closing(_apns_create_socket_to_push(application_id)) as socket:
+		res = []
 		for identifier, registration_id in enumerate(registration_ids):
-			_apns_send(registration_id, alert, application_id, identifier=identifier, socket=socket, **kwargs)
-=======
-	certfile = kwargs.get("certfile", None)
-	with closing(_apns_create_socket_to_push(certfile)) as socket:
-		for identifier, registration_id in enumerate(registration_ids):
-			res = _apns_send(registration_id, alert, identifier=identifier, socket=socket, **kwargs)
->>>>>>> fcebfc1a
+			r = _apns_send(registration_id, alert, application_id, identifier=identifier, socket=socket, **kwargs)
+			res.append(r)
 		_apns_check_errors(socket)
 		return res
 
 
-<<<<<<< HEAD
 def apns_fetch_inactive_ids(application_id):
-=======
-def apns_fetch_inactive_ids(certfile=None):
->>>>>>> fcebfc1a
 	"""
 	Queries the APNS server for id's that are no longer active since
 	the last fetch
 	"""
-<<<<<<< HEAD
 	with closing(_apns_create_socket_to_feedback(application_id)) as socket:
-=======
-	with closing(_apns_create_socket_to_feedback(certfile)) as socket:
->>>>>>> fcebfc1a
 		inactive_ids = []
 		# Maybe we should have a flag to return the timestamp?
 		# It doesn't seem that useful right now, though.
