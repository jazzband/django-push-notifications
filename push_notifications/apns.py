--- conflicted
+++ resolved
@@ -128,12 +128,9 @@
 def _apns_send(
 	token, alert, badge=None, sound=None, category=None, content_available=False,
 	action_loc_key=None, loc_key=None, loc_args=[], extra={}, identifier=0,
-<<<<<<< HEAD
 	expiration=None, priority=10, socket=None, certfile=None):
-=======
 	expiration=None, priority=10, socket=None, certfile=None
 ):
->>>>>>> 7617cf8f
 	data = {}
 	aps_data = {}
 
