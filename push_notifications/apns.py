"""
Apple Push Notification Service
Documentation is available on the iOS Developer Library:
https://developer.apple.com/library/ios/documentation/NetworkingInternet/Conceptual/RemoteNotificationsPG/Chapters/ApplePushService.html
"""

import codecs
import json
import ssl
import struct
import socket
import time
from contextlib import closing
from binascii import unhexlify
from django.core.exceptions import ImproperlyConfigured
from . import NotificationError
from .settings import PUSH_NOTIFICATIONS_SETTINGS as SETTINGS
from .dynamic import get_apns_certificate


class APNSError(NotificationError):
	pass


class APNSServerError(APNSError):
	def __init__(self, status, identifier):
		super(APNSServerError, self).__init__(status, identifier)
		self.status = status
		self.identifier = identifier


class APNSDataOverflow(APNSError):
	pass


<<<<<<< HEAD
def _apns_create_socket(address_tuple, application_id):
	certfile = get_apns_certificate(application_id)
=======
def _check_certificate(ss):
	mode = 'start'
	for s in ss.split('\n'):
		if mode == 'start':
			if 'BEGIN RSA PRIVATE KEY' in s:
				mode = 'key'
		elif mode == 'key':
			if 'END RSA PRIVATE KEY' in s:
				mode = 'end'
				break
			elif s.startswith('Proc-Type') and 'ENCRYPTED' in s:
				raise Exception("The certificate private key should not be encrypted")
	if mode != 'end':
		raise Exception("The certificate doesn't contain a private key")


def _apns_create_socket(address_tuple):
	certfile = SETTINGS.get("APNS_CERTIFICATE")
>>>>>>> 67d44f23
	if not certfile:
		raise ImproperlyConfigured(
			'You need to set PUSH_NOTIFICATIONS_SETTINGS["APNS_CERTIFICATE"] to send messages through APNS.'
		)

	try:
		with open(certfile, "r") as f:
			content = f.read()
	except Exception as e:
		raise ImproperlyConfigured("The APNS certificate file at %r is not readable: %s" % (certfile, e))

	try:
		_check_certificate(content)
	except Exception as e:
		raise ImproperlyConfigured("The APNS certificate file at %r is unusable: %s" % (certfile, e))

	ca_certs = SETTINGS.get("APNS_CA_CERTIFICATES")

	sock = socket.socket()
	sock = ssl.wrap_socket(sock, ssl_version=ssl.PROTOCOL_TLSv1, certfile=certfile, ca_certs=ca_certs)
	sock.connect(address_tuple)

	return sock


def _apns_create_socket_to_push(application_id):
	return _apns_create_socket((SETTINGS["APNS_HOST"], SETTINGS["APNS_PORT"]), application_id)


def _apns_create_socket_to_feedback(application_id):
	return _apns_create_socket((SETTINGS["APNS_FEEDBACK_HOST"], SETTINGS["APNS_FEEDBACK_PORT"]), application_id)


def _apns_pack_frame(token_hex, payload, identifier, expiration, priority):
	token = unhexlify(token_hex)
	# |COMMAND|FRAME-LEN|{token}|{payload}|{id:4}|{expiration:4}|{priority:1}
	frame_len = 3 * 5 + len(token) + len(payload) + 4 + 4 + 1  # 5 items, each 3 bytes prefix, then each item length
	frame_fmt = "!BIBH%ssBH%ssBHIBHIBHB" % (len(token), len(payload))
	frame = struct.pack(
		frame_fmt,
		2, frame_len,
		1, len(token), token,
		2, len(payload), payload,
		3, 4, identifier,
		4, 4, expiration,
		5, 1, priority)

	return frame


def _apns_check_errors(sock):
	timeout = SETTINGS["APNS_ERROR_TIMEOUT"]
	if timeout is None:
		return  # assume everything went fine!
	saved_timeout = sock.gettimeout()
	try:
		sock.settimeout(timeout)
		data = sock.recv(6)
		if data:
			command, status, identifier = struct.unpack("!BBI", data)
			# apple protocol says command is always 8. See http://goo.gl/ENUjXg
			assert command == 8, "Command must be 8!"
			if status != 0:
				raise APNSServerError(status, identifier)
	except socket.timeout:  # py3, see http://bugs.python.org/issue10272
		pass
	except ssl.SSLError as e:  # py2
		if "timed out" not in e.message:
			raise
	finally:
		sock.settimeout(saved_timeout)


def _apns_send(token, alert, application_id, badge=None, sound=None, category=None, content_available=False,
	action_loc_key=None, loc_key=None, loc_args=[], extra={}, identifier=0,
	expiration=None, priority=10, socket=None):
	data = {}
	aps_data = {}

	if action_loc_key or loc_key or loc_args:
		alert = {"body": alert} if alert else {}
		if action_loc_key:
			alert["action-loc-key"] = action_loc_key
		if loc_key:
			alert["loc-key"] = loc_key
		if loc_args:
			alert["loc-args"] = loc_args

	if alert is not None:
		aps_data["alert"] = alert

	if badge is not None:
		aps_data["badge"] = badge

	if sound is not None:
		aps_data["sound"] = sound

	if category is not None:
		aps_data["category"] = category

	if content_available:
		aps_data["content-available"] = 1

	data["aps"] = aps_data
	data.update(extra)

	# convert to json, avoiding unnecessary whitespace with separators (keys sorted for tests)
	json_data = json.dumps(data, separators=(",", ":"), sort_keys=True).encode("utf-8")

	max_size = SETTINGS["APNS_MAX_NOTIFICATION_SIZE"]
	if len(json_data) > max_size:
		raise APNSDataOverflow("Notification body cannot exceed %i bytes" % (max_size))

	# if expiration isn't specified use 1 month from now
	expiration_time = expiration if expiration is not None else int(time.time()) + 2592000

	frame = _apns_pack_frame(token, json_data, identifier, expiration_time, priority)

	if socket:
		socket.write(frame)
	else:
		with closing(_apns_create_socket_to_push(application_id)) as socket:
			socket.write(frame)
			_apns_check_errors(socket)


def _apns_read_and_unpack(socket, data_format):
	length = struct.calcsize(data_format)
	data = socket.recv(length)
	if data:
		return struct.unpack_from(data_format, data, 0)
	else:
		return None


def _apns_receive_feedback(socket):
	expired_token_list = []

	# read a timestamp (4 bytes) and device token length (2 bytes)
	header_format = '!LH'
	has_data = True
	while has_data:
		try:
			# read the header tuple
			header_data = _apns_read_and_unpack(socket, header_format)
			if header_data is not None:
				timestamp, token_length = header_data
				# Unpack format for a single value of length bytes
				token_format = '%ss' % token_length
				device_token = _apns_read_and_unpack(socket, token_format)
				if device_token is not None:
					# _apns_read_and_unpack returns a tuple, but
					# it's just one item, so get the first.
					expired_token_list.append((timestamp, device_token[0]))
			else:
				has_data = False
		except socket.timeout:  # py3, see http://bugs.python.org/issue10272
			pass
		except ssl.SSLError as e:  # py2
			if "timed out" not in e.message:
				raise

	return expired_token_list


def apns_send_message(registration_id, alert, application_id, **kwargs):
	"""
	Sends an APNS notification to a single registration_id.
	This will send the notification as form data.
	If sending multiple notifications, it is more efficient to use
	apns_send_bulk_message()

	Note that if set alert should always be a string. If it is not set,
	it won't be included in the notification. You will need to pass None
	to this for silent notifications.
	"""

	_apns_send(registration_id, alert, application_id, **kwargs)


def apns_send_bulk_message(registration_ids, alert, application_id, **kwargs):
	"""
	Sends an APNS notification to one or more registration_ids.
	The registration_ids argument needs to be a list.

	Note that if set alert should always be a string. If it is not set,
	it won't be included in the notification. You will need to pass None
	to this for silent notifications.
	"""
	with closing(_apns_create_socket_to_push(application_id)) as socket:
		for identifier, registration_id in enumerate(registration_ids):
			_apns_send(registration_id, alert, application_id, identifier=identifier, socket=socket, **kwargs)
		_apns_check_errors(socket)


def apns_fetch_inactive_ids(application_id):
	"""
	Queries the APNS server for id's that are no longer active since
	the last fetch
	"""
	with closing(_apns_create_socket_to_feedback(application_id)) as socket:
		inactive_ids = []
		# Maybe we should have a flag to return the timestamp?
		# It doesn't seem that useful right now, though.
		for tStamp, registration_id in _apns_receive_feedback(socket):
			inactive_ids.append(codecs.encode(registration_id, 'hex_codec'))
		return inactive_ids<|MERGE_RESOLUTION|>--- conflicted
+++ resolved
@@ -33,10 +33,6 @@
 	pass
 
 
-<<<<<<< HEAD
-def _apns_create_socket(address_tuple, application_id):
-	certfile = get_apns_certificate(application_id)
-=======
 def _check_certificate(ss):
 	mode = 'start'
 	for s in ss.split('\n'):
@@ -53,9 +49,8 @@
 		raise Exception("The certificate doesn't contain a private key")
 
 
-def _apns_create_socket(address_tuple):
-	certfile = SETTINGS.get("APNS_CERTIFICATE")
->>>>>>> 67d44f23
+def _apns_create_socket(address_tuple, application_id):
+	certfile = get_apns_certificate(application_id)
 	if not certfile:
 		raise ImproperlyConfigured(
 			'You need to set PUSH_NOTIFICATIONS_SETTINGS["APNS_CERTIFICATE"] to send messages through APNS.'
