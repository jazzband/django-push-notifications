--- conflicted
+++ resolved
@@ -239,20 +239,14 @@
 	:param alert: The alert message to send
 	:param application_id: The application_id to use
 	:param creds: The credentials to use
-<<<<<<< HEAD
 	:param mutable_content: If True, enables the "mutable-content" flag in the payload.
 	                    This allows the app's Notification Service Extension to modify
 	                    the notification before it is displayed.
+	:param category: The category identifier for actionable notifications.
+	                 This should match a category identifier defined in the app's
+	                 Notification Content Extension or UNNotificationCategory configuration.
+	                 It allows the app to display custom actions with the notification.
 	:param content_available: If True or 1 the `content-available` flag will be set to 1, allowing the app to be woken up in the background
-=======
- 	:param mutable_content: If True, enables the "mutable-content" flag in the payload.
-                            This allows the app's Notification Service Extension to modify
-                            the notification before it is displayed.
-	:param category: The category identifier for actionable notifications.
-                     This should match a category identifier defined in the app's
-                     Notification Content Extension or UNNotificationCategory configuration.
-                     It allows the app to display custom actions with the notification.
->>>>>>> 19836209
 	"""
 	results = apns_send_bulk_message(
 		registration_ids=[registration_id],
@@ -270,7 +264,7 @@
 		priority=priority,
 		collapse_id=collapse_id,
 		mutable_content=mutable_content,
-		category = category,
+		category=category,
 		err_func=err_func,
 	)
 
@@ -312,27 +306,20 @@
 	:param alert: The alert message to send
 	:param application_id: The application_id to use
 	:param creds: The credentials to use
-<<<<<<< HEAD
 	:param mutable_content: If True, enables the "mutable-content" flag in the payload.
 	                    This allows the app's Notification Service Extension to modify
 	                    the notification before it is displayed.
+	:param category: The category identifier for actionable notifications.
+	                 This should match a category identifier defined in the app's
+	                 Notification Content Extension or UNNotificationCategory configuration.
+	                 It allows the app to display custom actions with the notification.
 	:param content_available: If True or 1 the `content-available` flag will be set to 1, allowing the app to be woken up in the background
-=======
- 	:param mutable_content: If True, enables the "mutable-content" flag in the payload.
-                            This allows the app's Notification Service Extension to modify
-                            the notification before it is displayed.
-	:param category: The category identifier for actionable notifications.
-                     This should match a category identifier defined in the app's
-                     Notification Content Extension or UNNotificationCategory configuration.
-                     It allows the app to display custom actions with the notification.
->>>>>>> 19836209
 	"""
 	try:
 		topic = get_manager().get_apns_topic(application_id)
 		results: Dict[str, str] = {}
 		inactive_tokens = []
 
-<<<<<<< HEAD
 		responses = asyncio.run(
 			_send_bulk_request(
 				registration_ids=registration_ids,
@@ -350,29 +337,10 @@
 				priority=priority,
 				collapse_id=collapse_id,
 				mutable_content=mutable_content,
+				category=category,
 				err_func=err_func,
 			)
 		)
-=======
-		responses = asyncio.run(_send_bulk_request(
-			registration_ids=registration_ids,
-			alert=alert,
-			application_id=application_id,
-			creds=creds,
-			topic=topic,
-			badge=badge,
-			sound=sound,
-			extra=extra,
-			expiration=expiration,
-			thread_id=thread_id,
-			loc_key=loc_key,
-			priority=priority,
-			collapse_id=collapse_id,
-			mutable_content=mutable_content,
-			category=category,
-			err_func=err_func,
-		))
->>>>>>> 19836209
 
 		results = {}
 		errors = []
