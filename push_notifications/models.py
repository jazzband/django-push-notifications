--- conflicted
+++ resolved
@@ -104,7 +104,6 @@
 		return apns_send_message(registration_id=self.registration_id, alert=message, **kwargs)
 
 
-<<<<<<< HEAD
 class FirefoxDeviceManager(models.Manager):
 
 	def get_queryset(self):
@@ -128,7 +127,8 @@
 	def send_message(self, message, **kwargs):
 		from .firefox import firefox_send_message
 		return firefox_send_message(registration_id=self.registration_id)
-=======
+
+
 class WNSDeviceManager(models.Manager):
 	def get_queryset(self):
 		return WNSDeviceQuerySet(self.model)
@@ -159,7 +159,7 @@
 		from .wns import wns_send_message
 
 		return wns_send_message(uri=self.registration_id, message=message, **kwargs)
->>>>>>> 7617cf8f
+
 
 
 # This is an APNS-only function right now, but maybe GCM will implement it
