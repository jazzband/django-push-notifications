--- conflicted
+++ resolved
@@ -9,19 +9,7 @@
     strategy:
       fail-fast: false
       matrix:
-<<<<<<< HEAD
         python-version: ['3.6', '3.7', '3.8', '3.9', '3.10']
-        django-version: ['2.2', '3.0', '3.1', '3.2']
-        include:
-          - django-version: 'main'
-            python-version: '3.8'
-          - django-version: 'main'
-            python-version: '3.9'
-          - django-version: 'main'
-            python-version: '3.10'
-=======
-        python-version: ['3.6', '3.7', '3.8', '3.9']
->>>>>>> 5f180921
 
     steps:
     - uses: actions/checkout@v2
