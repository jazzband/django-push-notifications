<<<<<<< HEAD
from test_models import *
from test_gcm_push_payload import *
from test_apns_push_payload import *
from test_management_commands import *
from test_modeldict import *
from test_dynamic_settings import *
from test_apns_certfilecheck import *
=======
from .test_models import *
from .test_gcm_push_payload import *
from .test_apns_push_payload import *
from .test_management_commands import *
from .test_apns_certfilecheck import *
from .test_wns import *
>>>>>>> fcebfc1a

# conditionally test rest_framework api if the DRF package is installed
try:
	import rest_framework
except ImportError:
	pass
else:
	from test_rest_framework import *<|MERGE_RESOLUTION|>--- conflicted
+++ resolved
@@ -1,19 +1,11 @@
-<<<<<<< HEAD
-from test_models import *
-from test_gcm_push_payload import *
-from test_apns_push_payload import *
-from test_management_commands import *
-from test_modeldict import *
-from test_dynamic_settings import *
-from test_apns_certfilecheck import *
-=======
 from .test_models import *
 from .test_gcm_push_payload import *
 from .test_apns_push_payload import *
 from .test_management_commands import *
+from .test_modeldict import *
+from .test_dynamic_settings import *
 from .test_apns_certfilecheck import *
 from .test_wns import *
->>>>>>> fcebfc1a
 
 # conditionally test rest_framework api if the DRF package is installed
 try:
