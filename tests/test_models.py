<<<<<<< HEAD
import importlib
import json
=======
>>>>>>> 820262ef
from unittest import mock

from django.conf import settings
from django.test import TestCase, override_settings
from django.utils import timezone
from firebase_admin import messaging
from firebase_admin.exceptions import InvalidArgumentError
from firebase_admin.messaging import BatchResponse, Message, SendResponse

from push_notifications.gcm import dict_to_fcm_message, send_bulk_message
from push_notifications.models import APNSDevice, GCMDevice

from . import responses


class GCMModelTestCase(TestCase):
	def _create_devices(self, devices):
		for device in devices:
			GCMDevice.objects.create(registration_id=device, cloud_message_type="GCM")

	def _create_fcm_devices(self, devices):
		for device in devices:
			GCMDevice.objects.create(registration_id=device, cloud_message_type="FCM")

	def test_can_save_gcm_device(self):
		device = GCMDevice.objects.create(
			registration_id="a valid registration id", cloud_message_type="GCM"
		)
		assert device.id is not None
		assert device.date_created is not None
		assert device.date_created.date() == timezone.now().date()

	def test_can_create_save_device(self):
		device = APNSDevice.objects.create(registration_id="a valid registration id")
		assert device.id is not None
		assert device.date_created is not None
		assert device.date_created.date() == timezone.now().date()

	def test_fcm_send_message(self):
		device = GCMDevice.objects.create(registration_id="abc", cloud_message_type="FCM")
		with mock.patch(
			"firebase_admin.messaging.send_all", return_value=responses.FCM_SUCCESS
		) as p:
			device.send_message("Hello world")

			# one call
			self.assertEqual(len(p.mock_calls), 1)

			call = p.call_args
			kwargs = call[1]

			self.assertTrue("dry_run" in kwargs)
			self.assertFalse(kwargs["dry_run"])
			self.assertTrue("app" in kwargs)
			self.assertIsNone(kwargs["app"])

			# only one message
			messages = call[0][0]
			self.assertEqual(len(messages), 1)

			message = messages[0]
			self.assertIsInstance(message, Message)
			self.assertEqual(message.token, "abc")
			self.assertEqual(message.android.notification.body, "Hello world")

	def test_fcm_send_message_with_fcm_message(self):
		device = GCMDevice.objects.create(registration_id="abc", cloud_message_type="FCM")
		with mock.patch(
			"firebase_admin.messaging.send_all", return_value=responses.FCM_SUCCESS
		) as p:
			message_to_send = messaging.Message(
				notification=messaging.Notification(
					title='Hello world',
					body='What a beautiful day.'
				),
			)
			device.send_message(message_to_send)

			# one call
			self.assertEqual(len(p.mock_calls), 1)

			call = p.call_args
			kwargs = call[1]

			self.assertTrue("dry_run" in kwargs)
			self.assertFalse(kwargs["dry_run"])
			self.assertTrue("app" in kwargs)
			self.assertIsNone(kwargs["app"])

			# only one message
			messages = call[0][0]
			self.assertEqual(len(messages), 1)

			message = messages[0]
			self.assertIsInstance(message, Message)
			self.assertEqual(message.token, "abc")
			self.assertEqual(message.notification.body, "What a beautiful day.")
			self.assertEqual(message.notification.title, "Hello world")

	def test_fcm_send_message_extra_data(self):
		device = GCMDevice.objects.create(registration_id="abc", cloud_message_type="FCM")
		with mock.patch(
			"firebase_admin.messaging.send_all", return_value=responses.FCM_SUCCESS
		) as p:
			device.send_message("Hello world", extra={"foo": "bar"})

			self.assertEqual(len(p.mock_calls), 1)
			call = p.call_args
			kwargs = call[1]

			self.assertTrue("dry_run" in kwargs)
			self.assertFalse(kwargs["dry_run"])
			self.assertTrue("app" in kwargs)
			self.assertIsNone(kwargs["app"])

			# only one message
			messages = call[0][0]
			self.assertEqual(len(messages), 1)

			message = messages[0]
			self.assertIsInstance(message, Message)
			self.assertEqual(message.token, "abc")
			self.assertEqual(message.android.notification.body, "Hello world")
			self.assertEqual(message.data, {"foo": "bar"})

	def test_fcm_send_message_extra_options(self):
		device = GCMDevice.objects.create(registration_id="abc", cloud_message_type="FCM")
		with mock.patch(
			"firebase_admin.messaging.send_all", return_value=responses.FCM_SUCCESS
		) as p:
			device.send_message("Hello world", collapse_key="test_key", foo="bar")

			self.assertEqual(len(p.mock_calls), 1)
			call = p.call_args
			kwargs = call[1]

			self.assertTrue("dry_run" in kwargs)
			self.assertFalse(kwargs["dry_run"])
			self.assertTrue("app" in kwargs)
			self.assertIsNone(kwargs["app"])

			# only one message
			messages = call[0][0]
			self.assertEqual(len(messages), 1)

			message = messages[0]
			self.assertIsInstance(message, Message)
			self.assertEqual(message.token, "abc")
			self.assertEqual(message.android.notification.body, "Hello world")
			self.assertEqual(message.android.collapse_key, "test_key")
			self.assertFalse(message.data)

	def test_fcm_send_message_extra_notification(self):
		device = GCMDevice.objects.create(registration_id="abc", cloud_message_type="FCM")
		with mock.patch(
			"firebase_admin.messaging.send_all", return_value=responses.FCM_SUCCESS
		) as p:
			device.send_message("Hello world", extra={"icon": "test_icon"}, title="test")

			self.assertEqual(p.call_count, 1)
			call = p.call_args
			kwargs = call[1]

			self.assertTrue("dry_run" in kwargs)
			self.assertFalse(kwargs["dry_run"])
			self.assertTrue("app" in kwargs)
			self.assertIsNone(kwargs["app"])

			# only one message
			messages = call[0][0]
			self.assertEqual(len(messages), 1)

			message = messages[0]
			self.assertIsInstance(message, Message)
			self.assertEqual(message.token, "abc")
			self.assertEqual(message.android.notification.body, "Hello world")
			self.assertEqual(message.android.notification.title, "test")
			self.assertEqual(message.android.notification.icon, "test_icon")
			self.assertFalse(message.data)

	def test_fcm_send_message_extra_options_and_notification_and_data(self):
		device = GCMDevice.objects.create(registration_id="abc", cloud_message_type="FCM")
		with mock.patch(
			"firebase_admin.messaging.send_all", return_value=responses.FCM_SUCCESS
		) as p:
			device.send_message(
				"Hello world",
				extra={"foo": "bar", "icon": "test_icon"},
				title="test",
				collapse_key="test_key"
			)

			self.assertEqual(p.call_count, 1)
			call = p.call_args
			kwargs = call[1]

			self.assertTrue("dry_run" in kwargs)
			self.assertFalse(kwargs["dry_run"])
			self.assertTrue("app" in kwargs)
			self.assertIsNone(kwargs["app"])

			# only one message
			messages = call[0][0]
			self.assertEqual(len(messages), 1)

			message = messages[0]
			self.assertIsInstance(message, Message)
			self.assertEqual(message.token, "abc")
			self.assertEqual(message.android.collapse_key, "test_key")
			self.assertEqual(message.android.notification.body, "Hello world")
			self.assertEqual(message.android.notification.title, "test")
			self.assertEqual(message.android.notification.icon, "test_icon")
			self.assertEqual(message.data, {"foo": "bar"})

	def test_fcm_send_message_to_multiple_devices(self):
		self._create_fcm_devices(["abc", "abc1"])

		with mock.patch(
			"firebase_admin.messaging.send_all", return_value=responses.FCM_SUCCESS_MULTIPLE
		) as p:
			GCMDevice.objects.all().send_message("Hello world")

			self.assertEqual(p.call_count, 1)
			call = p.call_args
			kwargs = call[1]

			self.assertTrue("dry_run" in kwargs)
			self.assertFalse(kwargs["dry_run"])
			self.assertTrue("app" in kwargs)
			self.assertIsNone(kwargs["app"])

			# two messages
			messages = call[0][0]
			self.assertEqual(len(messages), 2)

			message_one = messages[0]
			message_two = messages[1]
			self.assertIsInstance(message_one, Message)
			self.assertIsInstance(message_two, Message)
			self.assertEqual(message_one.token, "abc")
			self.assertEqual(message_two.token, "abc1")
			self.assertEqual(message_one.android.notification.body, "Hello world")
			self.assertEqual(message_two.android.notification.body, "Hello world")

	def test_fcm_send_message_to_multiple_devices_fcm_message(self):
		self._create_fcm_devices(["abc", "abc1"])

		with mock.patch(
			"firebase_admin.messaging.send_all", return_value=responses.FCM_SUCCESS_MULTIPLE
		) as p:
			message_to_send = messaging.Message(
				notification=messaging.Notification(
					title='Hello world',
					body='What a beautiful day.'
				),
			)
			GCMDevice.objects.all().send_message(message_to_send)

			self.assertEqual(p.call_count, 1)
			call = p.call_args
			kwargs = call[1]

			self.assertTrue("dry_run" in kwargs)
			self.assertFalse(kwargs["dry_run"])
			self.assertTrue("app" in kwargs)
			self.assertIsNone(kwargs["app"])

			# two messages
			messages = call[0][0]
			self.assertEqual(len(messages), 2)

			message_one = messages[0]
			message_two = messages[1]
			self.assertIsInstance(message_one, Message)
			self.assertIsInstance(message_two, Message)
			self.assertEqual(message_one.token, "abc")
			self.assertEqual(message_two.token, "abc1")
			self.assertEqual(message_one.notification.title, "Hello world")
			self.assertEqual(message_one.notification.body, "What a beautiful day.")
			self.assertEqual(message_two.notification.title, "Hello world")
			self.assertEqual(message_two.notification.body, "What a beautiful day.")

	def test_gcm_send_message_does_not_send(self):
		device = GCMDevice.objects.create(registration_id="abc", cloud_message_type="GCM")

		with mock.patch(
			"firebase_admin.messaging.send_all", return_value=responses.FCM_SUCCESS_MULTIPLE
		) as p:
			message_to_send = messaging.Message(
				notification=messaging.Notification(
					title='Hello world',
					body='What a beautiful day.'
				),
			)
			response = device.send_message(message_to_send)
			self.assertIsNone(response)
			self.assertEqual(p.call_count, 0)

	def test_gcm_send_multiple_message_does_not_send(self):
		self._create_devices(["abc", "abc1"])

		with mock.patch(
			"firebase_admin.messaging.send_all", return_value=responses.FCM_SUCCESS_MULTIPLE
		) as p:
			message_to_send = messaging.Message(
				notification=messaging.Notification(
					title='Hello world',
					body='What a beautiful day.'
				),
			)
			response = GCMDevice.objects.all().send_message(message_to_send).responses

			self.assertEqual(p.call_count, 0)
			self.assertEqual(len(response), 0)


	def test_fcm_send_message_active_devices(self):
		GCMDevice.objects.create(registration_id="abc", active=True, cloud_message_type="FCM")
		GCMDevice.objects.create(registration_id="xyz", active=False, cloud_message_type="FCM")

		with mock.patch(
			"firebase_admin.messaging.send_all", return_value=responses.FCM_SUCCESS_MULTIPLE
		) as p:
			GCMDevice.objects.all().send_message("Hello world")

			self.assertEqual(p.call_count, 1)
			call = p.call_args
			kwargs = call[1]

			self.assertTrue("dry_run" in kwargs)
			self.assertFalse(kwargs["dry_run"])
			self.assertTrue("app" in kwargs)
			self.assertIsNone(kwargs["app"])

			# only one message (one is inactive)
			messages = call[0][0]
			self.assertEqual(len(messages), 1)
			message_one = messages[0]

			self.assertIsInstance(message_one, Message)
			self.assertEqual(message_one.token, "abc")
			self.assertEqual(message_one.android.notification.body, "Hello world")

	def test_fcm_send_message_collapse_to_multiple_devices(self):
		self._create_fcm_devices(["abc", "abc1"])

		with mock.patch(
			"firebase_admin.messaging.send_all", return_value=responses.FCM_SUCCESS_MULTIPLE
		) as p:
			GCMDevice.objects.all().send_message("Hello world", collapse_key="test_key")

			self.assertEqual(p.call_count, 1)
			call = p.call_args
			kwargs = call[1]

			self.assertTrue("dry_run" in kwargs)
			self.assertFalse(kwargs["dry_run"])
			self.assertTrue("app" in kwargs)
			self.assertIsNone(kwargs["app"])

			# two messages
			messages = call[0][0]
			self.assertEqual(len(messages), 2)

			message_one = messages[0]
			message_two = messages[1]
			self.assertIsInstance(message_one, Message)
			self.assertIsInstance(message_two, Message)
			self.assertEqual(message_one.token, "abc")
			self.assertEqual(message_two.token, "abc1")
			self.assertEqual(message_one.android.collapse_key, "test_key")
			self.assertEqual(message_two.android.collapse_key, "test_key")

	def test_fcm_send_message_to_single_device_with_error(self):
		# these errors are device specific, device.active will be set false
		devices = ["abc", "abc1", "abc2"]
		self._create_fcm_devices(devices)

		errors = [
			messaging.UnregisteredError("error"),
			messaging.SenderIdMismatchError("error"),
			InvalidArgumentError("Invalid registration"),
		]

		for index, error in enumerate(errors):
			return_value = BatchResponse(
				[SendResponse(resp={"name": "..."}, exception=error)]
			)
			with mock.patch(
				"firebase_admin.messaging.send_all", return_value=return_value
			):
				device = GCMDevice.objects.get(registration_id=devices[index])
				device.send_message("Hello World!")
				self.assertFalse(GCMDevice.objects.get(registration_id=devices[index]).active)

	def test_fcm_send_message_to_single_device_with_error_mismatch(self):
		device = GCMDevice.objects.create(registration_id="abc", cloud_message_type="FCM")

		return_value = BatchResponse(
			[SendResponse(resp={"name": "..."}, exception=OSError())]
		)
		with mock.patch(
			"firebase_admin.messaging.send_all",
			return_value=return_value
		):
			# these errors are not device specific, device is not deactivated
			response = device.send_message("Hello World!")
			self.assertTrue(GCMDevice.objects.get(registration_id="abc").active)
			self.assertEqual(response.failure_count, 1)

	def test_fcm_send_message_to_multiple_devices_with_error(self):
		self._create_fcm_devices(["abc", "abc1", "abc2", "abc3"])

		return_value = BatchResponse([
			SendResponse(resp={"name": "..."}, exception=messaging.UnregisteredError("error")),
			SendResponse(resp={"name": "..."}, exception=messaging.SenderIdMismatchError("error")),
			SendResponse(resp={"name": "..."}, exception=OSError()),
			SendResponse(resp={"name": "..."}, exception=InvalidArgumentError("Invalid registration")),
		])
		with mock.patch(
			"firebase_admin.messaging.send_all", return_value=return_value
		):
			GCMDevice.objects.all().send_message("Hello World")
			self.assertFalse(GCMDevice.objects.get(registration_id="abc").active)
			self.assertFalse(GCMDevice.objects.get(registration_id="abc1").active)
			self.assertTrue(GCMDevice.objects.get(registration_id="abc2").active)
			self.assertFalse(GCMDevice.objects.get(registration_id="abc3").active)

	def test_fcm_send_message_to_multiple_devices_with_error_b(self):
		self._create_fcm_devices(["abc", "abc1", "abc2", "abc3"])

		return_value = BatchResponse([
			SendResponse(resp={"name": "..."}, exception=OSError()),
			SendResponse(resp={"name": "..."}, exception=OSError()),
			SendResponse(resp={"name": "..."}, exception=messaging.UnregisteredError("error")),
			SendResponse(resp={"name": "..."}, exception=OSError()),
		])

		with mock.patch(
			"firebase_admin.messaging.send_all", return_value=return_value
		):
			GCMDevice.objects.all().send_message("Hello World")
			self.assertTrue(GCMDevice.objects.get(registration_id="abc").active)
			self.assertTrue(GCMDevice.objects.get(registration_id="abc1").active)
			self.assertFalse(GCMDevice.objects.get(registration_id="abc2").active)
			self.assertTrue(GCMDevice.objects.get(registration_id="abc3").active)

	def test_fcm_send_message_with_no_reg_ids(self):
		self._create_fcm_devices(["abc", "abc1"])

		with mock.patch(
			"firebase_admin.messaging.send_all",
			return_value=responses.FCM_SUCCESS_MULTIPLE
		) as p:
			GCMDevice.objects.filter(registration_id="xyz").send_message("Hello World")
			p.assert_not_called()

		with mock.patch(
			"firebase_admin.messaging.send_all",
			return_value=responses.FCM_SUCCESS_MULTIPLE
		) as p:
			reg_ids = [obj.registration_id for obj in GCMDevice.objects.all()]
			message = dict_to_fcm_message({"message": "Hello World"})
			send_bulk_message(reg_ids, message)
			p.assert_called_once()

	def test_can_save_wsn_device(self):
		device = GCMDevice.objects.create(registration_id="a valid registration id")
		self.assertIsNotNone(device.pk)
		self.assertIsNotNone(device.date_created)
		self.assertEqual(device.date_created.date(), timezone.now().date())

	def test_gcm_is_default_cloud_message_type_when_not_specified_in_settings(self) -> None:
		self._validate_device_cloud_message_type(expected_cloud_message_type="GCM")

	@override_settings()
	def test_cloud_message_type_is_set_to_gcm(self) -> None:
		settings.PUSH_NOTIFICATIONS_SETTINGS.update({
			"DEFAULT_CLOUD_MESSAGE_TYPE": "GCM",
		})
		self._validate_device_cloud_message_type(expected_cloud_message_type="GCM")

	@override_settings()
	def test_cloud_message_type_is_set_to_fcm(self) -> None:
		settings.PUSH_NOTIFICATIONS_SETTINGS.update({
			"DEFAULT_CLOUD_MESSAGE_TYPE": "FCM",
		})
		self._validate_device_cloud_message_type(expected_cloud_message_type="FCM")

	def _validate_device_cloud_message_type(self, expected_cloud_message_type: str) -> None:
		# Reload the models so that cached model is evicted and
		# field default value is re-read from settings
		import push_notifications.models
		importlib.reload(push_notifications.models)
		from push_notifications.models import GCMDevice
		field_object = GCMDevice._meta.get_field("cloud_message_type")
		self.assertEqual(field_object.default, expected_cloud_message_type)<|MERGE_RESOLUTION|>--- conflicted
+++ resolved
@@ -1,8 +1,5 @@
-<<<<<<< HEAD
 import importlib
 import json
-=======
->>>>>>> 820262ef
 from unittest import mock
 
 from django.conf import settings
